--- conflicted
+++ resolved
@@ -26,15 +26,9 @@
             _t = self.spectrometer.exposure_time
         except Exception as e:
             self.logger.error(e)
-<<<<<<< HEAD
-            _t = 2000
-
-        return 1.0 / (_t / 1000.0) # converts from milliseconds to seconds.
-=======
             _t = 2000  # TODO: better default behavior. Should this be -1? 1000? or should Spectrometer be changed.
 
         return 1.0 / (_t / 1000.0)  # converts from milliseconds to seconds.
->>>>>>> 477497f4
 
     def start(self) -> None:
         # this function should take data for the current settings of the spectromter.
