--- conflicted
+++ resolved
@@ -22,15 +22,6 @@
 
     @property
     def clock_rate(self) -> float:
-<<<<<<< HEAD
-        return 1.0 / (2000 / 1000.0)
-
-        # TODO -- fix this.
-        # we should return
-        # return 1.0 / (self.spectrometer.exposure_time / 1000.0)  # convert from ms to s
-        # bit this doesn't work -- something is wrong with self.spectrometer.exposure_time. It's return type is  "Any | list"
-        # and not a float, so perhaps that's the problem? Not sure.
-=======
         try:
             _t = self.spectrometer.exposure_time
         except Exception as e:
@@ -38,7 +29,6 @@
             _t = 2000
 
         return 1.0 / (_t / 1000.0) # converts from milliseconds to seconds.
->>>>>>> a0fa646a
 
     def start(self) -> None:
         # this function should take data for the current settings of the spectromter.
