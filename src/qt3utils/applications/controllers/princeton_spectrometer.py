--- conflicted
+++ resolved
@@ -23,21 +23,12 @@
     @property
     def clock_rate(self) -> float:
         try:
-<<<<<<< HEAD
-            _t = self.spectrometer.exposure_time
-        except Exception as e:
-            self.logger.error(e)
-            _t = 2000  # TODO: better default behavior. Should this be -1? 1000? or should Spectrometer be changed.
-
-        return 1.0 / (_t / 1000.0)  # converts from milliseconds to seconds.
-=======
             _t = self.spectrometer.exposure_time / 1000.0  # converts from milliseconds to seconds.
         except Exception as e:
             self.logger.error(e)
             _t = 2  # TODO: better default behavior. Should this be -1? 1? or should Spectrometer be changed.
 
         return 1.0 / _t
->>>>>>> 19abba73
 
     def start(self) -> None:
         # this function should take data for the current settings of the spectromter.
